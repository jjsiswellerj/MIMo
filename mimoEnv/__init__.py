from gym.envs.registration import register


register(id='MIMoBench-v0',
         entry_point='mimoEnv.envs:MIMoDummyEnv',
         max_episode_steps=6000,
         )

register(id='MIMoBenchV2-v0',
         entry_point='mimoEnv.envs:MIMoV2DemoEnv',
         max_episode_steps=6000,
         )

register(id='MIMoV2Demo-v0',
         entry_point='mimoEnv.envs:MIMoV2DemoEnv',
         max_episode_steps=6000,
         )

register(id='MIMoV2MulticamDemo-v0',
         entry_point='mimoEnv.envs:MIMoMultiCamEnv',
         max_episode_steps=6000,
         )

register(id='MIMoShowroom-v0',
         entry_point='mimoEnv.envs:MIMoShowroomEnv',
         max_episode_steps=500,
         )

register(id='MIMoReach-v0',
         entry_point='mimoEnv.envs:MIMoReachEnv',
         max_episode_steps=1000,
         )

register(id='MIMoStandup-v0',
         entry_point='mimoEnv.envs:MIMoStandupEnv',
         max_episode_steps=500, 
         )

register(id='MIMoSelfBody-v0',
         entry_point='mimoEnv.envs:MIMoSelfBodyEnv',
         max_episode_steps=500, 
         )

<<<<<<< HEAD
register(id='MIMoCatch-v0',
         entry_point='mimoEnv.envs:MIMoCatchEnv',
         max_episode_steps=400,
         )

register(id='MIMoMuscle-v0',
         entry_point='mimoEnv.envs:MIMoMuscleDemoEnv',
         max_episode_steps=500,
         )

=======
register(id='MIMoMuscle-v0',
         entry_point='mimoEnv.envs:MIMoMuscleDemoEnv',
         max_episode_steps=6000,
         )

register(id='MIMoMuscleStaticTest-v0',
         entry_point='mimoEnv.envs:MIMoStaticMuscleTestEnv',
         max_episode_steps=5000,
         )

register(id='MIMoVelocityMuscleTest-v0',
         entry_point='mimoEnv.envs:MIMoVelocityMuscleTestEnv',
         max_episode_steps=3000,
         )

register(id='MIMoMuscleStaticTestV2-v0',
         entry_point='mimoEnv.envs:MIMoStaticMuscleTestV2Env',
         max_episode_steps=5000,
         )

register(id='MIMoVelocityMuscleTestV2-v0',
         entry_point='mimoEnv.envs:MIMoVelocityMuscleTestV2Env',
         max_episode_steps=3000,
         )

register(id='MIMoComplianceTest-v0',
         entry_point='mimoEnv.envs:MIMoComplianceEnv',
         )

register(id='MIMoComplianceMuscleTest-v0',
         entry_point='mimoEnv.envs:MIMoComplianceMuscleEnv',
         )



>>>>>>> d43e2669
<|MERGE_RESOLUTION|>--- conflicted
+++ resolved
@@ -1,91 +1,80 @@
-from gym.envs.registration import register
-
-
-register(id='MIMoBench-v0',
-         entry_point='mimoEnv.envs:MIMoDummyEnv',
-         max_episode_steps=6000,
-         )
-
-register(id='MIMoBenchV2-v0',
-         entry_point='mimoEnv.envs:MIMoV2DemoEnv',
-         max_episode_steps=6000,
-         )
-
-register(id='MIMoV2Demo-v0',
-         entry_point='mimoEnv.envs:MIMoV2DemoEnv',
-         max_episode_steps=6000,
-         )
-
-register(id='MIMoV2MulticamDemo-v0',
-         entry_point='mimoEnv.envs:MIMoMultiCamEnv',
-         max_episode_steps=6000,
-         )
-
-register(id='MIMoShowroom-v0',
-         entry_point='mimoEnv.envs:MIMoShowroomEnv',
-         max_episode_steps=500,
-         )
-
-register(id='MIMoReach-v0',
-         entry_point='mimoEnv.envs:MIMoReachEnv',
-         max_episode_steps=1000,
-         )
-
-register(id='MIMoStandup-v0',
-         entry_point='mimoEnv.envs:MIMoStandupEnv',
-         max_episode_steps=500, 
-         )
-
-register(id='MIMoSelfBody-v0',
-         entry_point='mimoEnv.envs:MIMoSelfBodyEnv',
-         max_episode_steps=500, 
-         )
-
-<<<<<<< HEAD
-register(id='MIMoCatch-v0',
-         entry_point='mimoEnv.envs:MIMoCatchEnv',
-         max_episode_steps=400,
-         )
-
-register(id='MIMoMuscle-v0',
-         entry_point='mimoEnv.envs:MIMoMuscleDemoEnv',
-         max_episode_steps=500,
-         )
-
-=======
-register(id='MIMoMuscle-v0',
-         entry_point='mimoEnv.envs:MIMoMuscleDemoEnv',
-         max_episode_steps=6000,
-         )
-
-register(id='MIMoMuscleStaticTest-v0',
-         entry_point='mimoEnv.envs:MIMoStaticMuscleTestEnv',
-         max_episode_steps=5000,
-         )
-
-register(id='MIMoVelocityMuscleTest-v0',
-         entry_point='mimoEnv.envs:MIMoVelocityMuscleTestEnv',
-         max_episode_steps=3000,
-         )
-
-register(id='MIMoMuscleStaticTestV2-v0',
-         entry_point='mimoEnv.envs:MIMoStaticMuscleTestV2Env',
-         max_episode_steps=5000,
-         )
-
-register(id='MIMoVelocityMuscleTestV2-v0',
-         entry_point='mimoEnv.envs:MIMoVelocityMuscleTestV2Env',
-         max_episode_steps=3000,
-         )
-
-register(id='MIMoComplianceTest-v0',
-         entry_point='mimoEnv.envs:MIMoComplianceEnv',
-         )
-
-register(id='MIMoComplianceMuscleTest-v0',
-         entry_point='mimoEnv.envs:MIMoComplianceMuscleEnv',
-         )
-
-
-
->>>>>>> d43e2669
+from gym.envs.registration import register
+
+
+register(id='MIMoBench-v0',
+         entry_point='mimoEnv.envs:MIMoDummyEnv',
+         max_episode_steps=6000,
+         )
+
+register(id='MIMoBenchV2-v0',
+         entry_point='mimoEnv.envs:MIMoV2DemoEnv',
+         max_episode_steps=6000,
+         )
+
+register(id='MIMoV2Demo-v0',
+         entry_point='mimoEnv.envs:MIMoV2DemoEnv',
+         max_episode_steps=6000,
+         )
+
+register(id='MIMoV2MulticamDemo-v0',
+         entry_point='mimoEnv.envs:MIMoMultiCamEnv',
+         max_episode_steps=6000,
+         )
+
+register(id='MIMoShowroom-v0',
+         entry_point='mimoEnv.envs:MIMoShowroomEnv',
+         max_episode_steps=500,
+         )
+
+register(id='MIMoReach-v0',
+         entry_point='mimoEnv.envs:MIMoReachEnv',
+         max_episode_steps=1000,
+         )
+
+register(id='MIMoStandup-v0',
+         entry_point='mimoEnv.envs:MIMoStandupEnv',
+         max_episode_steps=500, 
+         )
+
+register(id='MIMoSelfBody-v0',
+         entry_point='mimoEnv.envs:MIMoSelfBodyEnv',
+         max_episode_steps=500, 
+         )
+
+register(id='MIMoCatch-v0',
+         entry_point='mimoEnv.envs:MIMoCatchEnv',
+         max_episode_steps=400,
+         )
+
+register(id='MIMoMuscle-v0',
+         entry_point='mimoEnv.envs:MIMoMuscleDemoEnv',
+         max_episode_steps=6000,
+         )
+
+register(id='MIMoMuscleStaticTest-v0',
+         entry_point='mimoEnv.envs:MIMoStaticMuscleTestEnv',
+         max_episode_steps=5000,
+         )
+
+register(id='MIMoVelocityMuscleTest-v0',
+         entry_point='mimoEnv.envs:MIMoVelocityMuscleTestEnv',
+         max_episode_steps=3000,
+         )
+
+register(id='MIMoMuscleStaticTestV2-v0',
+         entry_point='mimoEnv.envs:MIMoStaticMuscleTestV2Env',
+         max_episode_steps=5000,
+         )
+
+register(id='MIMoVelocityMuscleTestV2-v0',
+         entry_point='mimoEnv.envs:MIMoVelocityMuscleTestV2Env',
+         max_episode_steps=3000,
+         )
+
+register(id='MIMoComplianceTest-v0',
+         entry_point='mimoEnv.envs:MIMoComplianceEnv',
+         )
+
+register(id='MIMoComplianceMuscleTest-v0',
+         entry_point='mimoEnv.envs:MIMoComplianceMuscleEnv',
+         )