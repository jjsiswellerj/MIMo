""" This module defines the base MIMo environment.

The abstract base class is :class:`~mimoEnv.envs.mimo_env.MIMoEnv`. Default parameters for all the sensory modalities
are provided as well.
"""
import os
import sys
import glfw
import numpy as np
import mujoco_py
import copy
import glfw
import sys

from gym import spaces, utils
from gym.envs.robotics import robot_env

from mimoTouch.touch import DiscreteTouch
from mimoVision.vision import SimpleVision
from mimoVestibular.vestibular import SimpleVestibular
from mimoProprioception.proprio import SimpleProprioception
import mimoEnv.utils as mimo_utils


SCENE_DIRECTORY = os.path.abspath(os.path.join(__file__, "..", "..", "assets"))
""" Path to the scene directory.

:meta hide-value:
"""


EMOTES = {
    "default": "tex_head_default",
    "happy": "tex_head_happy",
    "sad": "tex_head_sad",
    "surprised": "tex_head_surprised",
    "angry": "tex_head_angry",
    "disgusted": "tex_head_disgusted",
    "scared": "tex_head_scared",
}
""" Valid facial expressions.

:meta hide-value:
"""


DEFAULT_TOUCH_PARAMS = {
    "scales": {
        "left_toes": 0.010,
        "right_toes": 0.010,
        "left_foot": 0.015,
        "right_foot": 0.015,
        "left_lower_leg": 0.038,
        "right_lower_leg": 0.038,
        "left_upper_leg": 0.027,
        "right_upper_leg": 0.027,
        "hip": 0.025,
        "lower_body": 0.025,
        "upper_body": 0.030,
        "head": 0.013,
        "left_eye": 1.0,
        "right_eye": 1.0,
        "left_upper_arm": 0.024,
        "right_upper_arm": 0.024,
        "left_lower_arm": 0.024,
        "right_lower_arm": 0.024,
        "left_hand": 0.007,
        "right_hand": 0.007,
        "left_fingers": 0.002,
        "right_fingers": 0.002,
    },
    "touch_function": "force_vector",
    "response_function": "spread_linear",
}
""" Default touch parameters.

:meta hide-value:
"""


DEFAULT_TOUCH_PARAMS_V2 = {
    "scales": {
        "left_big_toe": 0.010,
        "right_big_toe": 0.010,
        "left_toes": 0.010,
        "right_toes": 0.010,
        "left_foot": 0.015,
        "right_foot": 0.015,
        "left_lower_leg": 0.038,
        "right_lower_leg": 0.038,
        "left_upper_leg": 0.027,
        "right_upper_leg": 0.027,
        "hip": 0.025,
        "lower_body": 0.025,
        "upper_body": 0.030,
        "head": 0.013,
        "left_eye": 1.0,
        "right_eye": 1.0,
        "left_upper_arm": 0.024,
        "right_upper_arm": 0.024,
        "left_lower_arm": 0.024,
        "right_lower_arm": 0.024,
        "left_hand": 0.007,
        "right_hand": 0.007,
        "left_ffdistal": 0.002,
        "left_mfdistal": 0.002,
        "left_rfdistal": 0.002,
        "left_lfdistal": 0.002,
        "left_thdistal": 0.002,
        "left_ffmiddle": 0.004,
        "left_mfmiddle": 0.004,
        "left_rfmiddle": 0.004,
        "left_lfmiddle": 0.004,
        "left_thhub": 0.004,
        "left_ffknuckle": 0.004,
        "left_mfknuckle": 0.004,
        "left_rfknuckle": 0.004,
        "left_lfknuckle": 0.004,
        "left_thbase": 0.004,
        "left_lfmetacarpal": 0.007,
        "right_ffdistal": 0.002,
        "right_mfdistal": 0.002,
        "right_rfdistal": 0.002,
        "right_lfdistal": 0.002,
        "right_thdistal": 0.002,
        "right_ffmiddle": 0.004,
        "right_mfmiddle": 0.004,
        "right_rfmiddle": 0.004,
        "right_lfmiddle": 0.004,
        "right_thhub": 0.004,
        "right_ffknuckle": 0.004,
        "right_mfknuckle": 0.004,
        "right_rfknuckle": 0.004,
        "right_lfknuckle": 0.004,
        "right_thbase": 0.004,
        "right_lfmetacarpal": 0.007,
    },
    "touch_function": "force_vector",
    "response_function": "spread_linear",
}
""" Default touch parameters for the v2 version of MIMo with five fingers and two toes.

:meta hide-value:
"""


DEFAULT_VISION_PARAMS = {
    "eye_left": {"width": 256, "height": 256},
    "eye_right": {"width": 256, "height": 256},
}
""" Default vision parameters.

:meta hide-value:
"""


DEFAULT_VESTIBULAR_PARAMS = {
    "sensors": ["vestibular_acc", "vestibular_gyro"],
}
""" Default vestibular parameters.

:meta hide-value:
"""


DEFAULT_PROPRIOCEPTION_PARAMS = {
    "components": ["velocity", "torque", "limits"],
    "threshold": .035,
}
""" Default parameters for proprioception. Relative joint positions are always included.

:meta hide-value:
"""

DEFAULT_SIZE = 500
""" Default window size for gym rendering functions.
"""


class MIMoEnv(robot_env.RobotEnv, utils.EzPickle):
    """ This is the abstract base class for all MIMo experiments.

    This class meets the interface requirements for basic gym classes and adds some additional features. The
    observation space is of dictionary type.

    Sensory modules are configured by a parameter dictionary. Default configuration dictionaries are included in the
    same module as this class, :data:`DEFAULT_PROPRIOCEPTION_PARAMS`, :data:`DEFAULT_TOUCH_PARAMS`
    :data:`DEFAULT_VISION_PARAMS`, :data:`DEFAULT_VESTIBULAR_PARAMS`. Passing these to the constructor will enable the
    relevant sensory module.
    Not passing a dictionary disables the relevant module.
    By default all sensory modalities are disabled and the only sensor outputs are the relative joint positions.

    Implementing subclasses will have to override the following functions:

    - :meth:`._is_success`, to determine when an episode completes successfully.
    - :meth:`._is_failure`, to determine when an episode has conclusively failed.
    - :meth:`.compute_reward`, to compute the reward for at each step.
    - :meth:`._sample_goal`, which should determine the desired end state.
    - :meth:`._get_achieved_goal`, which should return the achieved end state.

    Depending on the requirements of your experiment any of these functions may be implemented as dummy functions
    returning fixed values.
    Additional functions that may be overridden optionally are:

    - :meth:`._is_done`, which determines the `done` return value after each step.
    - :meth:`._proprio_setup`, :meth:`._touch_setup`, :meth:`._vision_setup`, :meth:`._vestibular_setup`, these
      functions initialize the associated sensor modality. These should be overridden if you want to replace the default
      implementation. Default implementations are :class:`~mimoProprioception.proprio.SimpleProprioception`,
      :class:`~mimoTouch.touch.DiscreteTouch`, :class:`~mimoVision.vision.SimpleVision`,
      :class:`~mimoVestibular.vestibular.SimpleVestibular`.
    - :meth:`._get_proprio_obs`, :meth:`._get_touch_obs`, :meth:`._get_vision_obs`, :meth:`._get_vestibular_obs`, these
      functions collect the observations of the associated sensor modality. These allow you to do post processing on
      the output without having to alter the base implementations.
    - :meth:`._reset_sim`, which resets the physical simulation. If you have special conditions on the initial position
      this function should implement/ensure them.
    - :meth:`._step_callback`, which is called every step after the simulation step but before the observations are
      collected.

    These functions come with default implementations that should handle most scenarios.

    The constructor takes the following arguments:

    - `model_path`: The path to the scene xml. Required.
    - `initial_qpos`: A dictionary of the initial joint positions. Keys are the joint names. Only required if the
      initial position varies from that defined the XMLs.
    - `n_substeps`: The number of physics substeps for each simulation step. The duration of each physics step is set
      in the scene XML.
    - `proprio_params`: The configuration dictionary for the proprioceptive system. If `None` the module is disabled.
      Default `None`.
    - `touch_params`: The configuration dictionary for the touch system. If `None` the module is disabled.
      Default `None`.
    - `vision_params`: The configuration dictionary for the vision system. If `None` the module is disabled.
      Default `None`.
    - `vestibular_params`: The configuration dictionary for the vestibular system. If `None` the module is disabled.
      Default `None`.
    - `goals_in_observation`: If `True` the desired and achieved goals are included in the observation dictionary.
      Default `True`.
    - `done_active`: If `True`, :meth:`._is_done` returns `True` if the simulation reaches a success or failure state.
      If `False`, :meth:`._is_done` always returns `False` and the function calling :meth:`.step` has to figure out when
      to stop or reset the simulation on its own.

    Attributes:
        sim: The MuJoCo simulation object.
        initial_state: A copy of the simulation state at the start of the simulation.
        goal: The desired goal.
        action_space: The action space. See Gym documentation for more.
        observation_space: The observation space. See Gym documentation for more.
        proprio_params: The configuration dictionary for the proprioceptive system.
        proprioception: A reference to the proprioception instance.
        touch_params: The configuration dictionary for the touch system.
        touch: A reference to the touch instance.
        vision_params: The configuration dictionary for the vision system.
        vision: A reference to the vision instance.
        vestibular_params: The configuration dictionary for the vestibular system.
        vestibular: A reference to the vestibular instance.
        facial_expressions: A dictionary linking emotions with their associated facial textures. The keys of this
            dictionary are valid inputs for :meth:`.swap_facial_expression`
        goals_in_observation: If `True` the desired and achieved goals are included in the observation dictionary.
            Default `True`.
        done_active: If `True`, :meth:`._is_done` returns `True` if the simulation reaches a success or failure state.
            If `False`, :meth:`._is_done` always returns `False` and the function calling :meth:`.step` has to figure
            out when to stop or reset the simulation on its own.

    """

    def __init__(self,
                 model_path,
                 initial_qpos={},
                 n_substeps=2,
                 proprio_params=None,
                 touch_params=None,
                 vision_params=None,
                 vestibular_params=None,
                 goals_in_observation=True,
                 done_active=False):

        utils.EzPickle.__init__(**locals())

        self.proprio_params = proprio_params
        self.touch_params = touch_params
        self.vision_params = vision_params
        self.vestibular_params = vestibular_params

        self.proprioception = None
        self.touch = None
        self.vision = None
        self.vestibular = None

        self.goals_in_observation = goals_in_observation
        self.done_active = done_active

        fullpath = os.path.abspath(model_path)
        if not os.path.exists(fullpath):
            raise IOError("File {} does not exist".format(fullpath))

        model = mujoco_py.load_model_from_path(fullpath)
        self.n_substeps = n_substeps
        self.sim = mujoco_py.MjSim(model)
        self.sim.forward()
        self.viewer = None
        self._viewers = {}
        self.offscreen_context = None
        self._current_mode = None

        self.metadata = {
            "render.modes": ["human", "rgb_array"],
            "video.frames_per_second": int(np.round(1.0 / self.dt)),
        }

        self.seed()
        # Action space
        self.action_space = None
        self.mimo_actuators = None
        self._get_actuators()
        self._set_action_space()

        self._env_setup(initial_qpos=initial_qpos)
        self.initial_state = copy.deepcopy(self.sim.get_state())

        # Face emotions:
        self.facial_expressions = None
        self._head_material_id = None
        self._set_facial_expressions(EMOTES)

        self.goal = self._sample_goal()

        obs = self._get_obs()
        # Observation spaces
        spaces_dict = {
            "observation": spaces.Box(-np.inf, np.inf, shape=obs["observation"].shape, dtype="float32")
        }
        if self.touch:
            spaces_dict["touch"] = spaces.Box(-np.inf, np.inf, shape=obs["touch"].shape, dtype="float32")
        if self.vision:
            for sensor in self.vision_params:
                spaces_dict[sensor] = spaces.Box(0, 256, shape=obs[sensor].shape, dtype="uint8")
        if self.vestibular:
            spaces_dict["vestibular"] = spaces.Box(-np.inf, np.inf, shape=obs["vestibular"].shape, dtype="float32")
        if self.goals_in_observation:
            spaces_dict["desired_goal"] = spaces.Box(
                -np.inf, np.inf, shape=obs["achieved_goal"].shape, dtype="float32")
            spaces_dict["achieved_goal"] = spaces.Box(
                -np.inf, np.inf, shape=obs["achieved_goal"].shape, dtype="float32")

        self.observation_space = spaces.Dict(spaces_dict)

    @property
    def dt(self):
        return self.sim.model.opt.timestep * self.n_substeps

    @property
    def n_actuators(self):
        return self.mimo_actuators.shape[0]

    def _get_actuators(self):
        actuators = [i for i, name in enumerate(self.sim.model.actuator_names) if name.startswith("act:")]
        self.mimo_actuators = np.asarray(actuators)

    def _set_action_space(self):
        bounds = self.sim.model.actuator_ctrlrange.copy().astype(np.float32)[self.mimo_actuators]
        low, high = bounds.T
        self.action_space = spaces.Box(low=low, high=high, dtype=np.float32)

    def _set_facial_expressions(self, emotion_textures):
        self.facial_expressions = {}
        for emote in emotion_textures:
            tex_name = emotion_textures[emote]
            tex_id = mimo_utils.texture_name2id(self.sim.model, tex_name)
            self.facial_expressions[emote] = tex_id
        head_material_name = "head"
        self._head_material_id = mimo_utils.material_name2id(self.sim.model, head_material_name)

    def _env_setup(self, initial_qpos):
        """ This function initializes all the sensory components of the model.

        Calls the setup functions for all the sensory components and sets the initial positions of the joints according
        to the qpos dictionary.

        Args:
            initial_qpos (dict): A dictionary with the intial joint position for each joint. Keys are the joint names.

        """
        # Our init goes here. At this stage the mujoco model is already loaded, but most of the gym attributes, such as
        # observation space and goals are not set yet

        # Do setups
        self._proprio_setup(self.proprio_params)
        if self.touch_params is not None:
            self._touch_setup(self.touch_params)
        if self.vision_params is not None:
            self._vision_setup(self.vision_params)
        if self.vestibular_params is not None:
            self._vestibular_setup(self.vestibular_params)
        # Should be able to get all types of sensor outputs here
        # Should be able to produce all control inputs here

        # Implement qpos:
        for joint_name in initial_qpos:
            mimo_utils.set_joint_qpos(self.sim.model, self.sim.data, joint_name, initial_qpos[joint_name])

    def _proprio_setup(self, proprio_params):
        """ Perform the setup and initialization of the proprioceptive system.

        This should be overridden if you want to use another implementation!

        Args:
            proprio_params (dict): The parameter dictionary.
        """
        self.proprioception = SimpleProprioception(self, proprio_params)

    def _touch_setup(self, touch_params):
        """ Perform the setup and initialization of the touch system.

        This should be overridden if you want to use another implementation!

        Args:
            touch_params (dict): The parameter dictionary.
        """
        self.touch = DiscreteTouch(self, touch_params)

    def _vision_setup(self, vision_params):
        """ Perform the setup and initialization of the vision system.

        This should be overridden if you want to use another implementation!

        Args:
            vision_params (dict): The parameter dictionary.
        """
        self.vision = SimpleVision(self, vision_params)

    def _vestibular_setup(self, vestibular_params):
        """ Perform the setup and initialization of the vestibular system.

        This should be overridden if you want to use another implementation!

        Args:
            vestibular_params (dict): The parameter dictionary.
        """
        self.vestibular = SimpleVestibular(self, vestibular_params)

    def do_simulation(self, action, n_frames):
        """ Step simulation forward for n_frames number of steps.

        """
        self._set_action(action)
        for _ in range(n_frames):
            self.sim.step()

    def step(self, action):
        """ The step function for the simulation.

        This function takes a simulation step, collects the observations, computes the reward and finally determines if
        we are done with this episode or not. :meth:`._get_obs` collects the observations, :meth:`.compute_reward`
        calculates the reward.`:meth:`._is_done` is called to determine if we are done with the episode and
        :meth:`._step_callback` can be used for extra functions each step, such as incrementing a step counter.

        Args:
            action (numpy.ndarray): A numpy array with the control inputs for this step. The shape must match the action
                space!

        Returns:
            A tuple `(observations, reward, done, info)` as described above, with info containing extra information,
            such as whether we reached a success state specifically.
        """
        self.do_simulation(action, self.n_substeps)
        self._step_callback()
        obs = self._get_obs()

        achieved_goal = self._get_achieved_goal()

        # Done always false if not done_active, else either of is_success or is_failure must be true
        is_success = self._is_success(achieved_goal, self.goal)
        is_failure = self._is_failure(achieved_goal, self.goal)

        info = {
            "is_success": is_success,
            "is_failure": is_failure,
        }

        if not self.goals_in_observation:
            info["achieved_goal"] = copy.deepcopy(achieved_goal)
            info["desired_goal"] = copy.deepcopy(self.goal)

        done = self._is_done(achieved_goal, self.goal, info)

        reward = self.compute_reward(achieved_goal, self.goal, info)
        return obs, reward, done, info

    def _step_callback(self):
        """A custom callback that is called after stepping the simulation.

        Can be used to enforce additional constraints on the simulation state.
        """
        pass

    def reset(self):
        """ Attempt to reset the simulator and sample a new goal.

        Resets the simulation state, samples a new goal and collects an initial set of observations.
        This function calls :meth:`._reset_sim` until it returns `True`. This is useful if your resetting function has
        a randomized component that can end up in an illegal state. In this case this function will try again until a
        valid state is reached.

        Returns:
            dict: The observations after reset.
        """
        #
        did_reset_sim = False
        while not did_reset_sim:
            did_reset_sim = self._reset_sim()
        self.goal = self._sample_goal()
        obs = self._get_obs()
        return obs

    def _reset_sim(self):
        """Resets a simulation and indicates whether or not it was successful.

        Resets the simulation state and returns whether or not the reset was successful. This is useful if your
        resetting function has a randomized component that can end up in an illegal state. In this case this function
        will be called again until a valid state is reached.

        Returns:
            bool: Whether we reset into a valid state.
        """
        self.sim.set_state(self.initial_state)
        self.sim.forward()
        return True

    def _get_proprio_obs(self):
        """ Collects and returns the outputs of the proprioceptive system.

        Override this function if you want to make some simple post-processing!

        Returns:
            numpy.ndarray: A numpy array containing the proprioceptive output.
        """
        return self.proprioception.get_proprioception_obs()

    def _get_touch_obs(self):
        """ Collects and returns the outputs of the touch system.

        Override this function if you want to make some simple post-processing!

        Returns:
            numpy.ndarray: A numpy array containing the touch output.
        """
        touch_obs = self.touch.get_touch_obs()
        return touch_obs

    def _get_vision_obs(self):
        """ Collects and returns the outputs of the vision system.

        Override this function if you want to make some simple post-processing!

        Returns:
            dict: A dictionary with one entry for each separate image. In the default implementation each eye renders
            one image, so each eye gets one entry.
        """
        vision_obs = self.vision.get_vision_obs()
        return vision_obs

    def _get_vestibular_obs(self):
        """ Collects and returns the outputs of the vestibular system.

        Override this function if you want to make some simple post-processing!

        Returns:
            numpy.ndarray: A numpy array with the vestibular data.
        """
        vestibular_obs = self.vestibular.get_vestibular_obs()
        return vestibular_obs

    def _get_obs(self):
        """Returns the observation.

        This function should return all simulation outputs relevant to whatever learning algorithm you wish to use. We
        always return proprioceptive information in the 'observation' entry, and this information always includes
        relative joint positions. Other sensory modalities get their own entries, if they are enabled. If
        :attr:`.goals_in_observation` is set to `True`, the achieved and desired goal are also included.

        Returns:
            dict: A dictionary containing simulation outputs with separate entries for each sensor modality.
        """
        # robot proprioception:
        proprio_obs = self._get_proprio_obs()
        observation_dict = {
            "observation": proprio_obs,
        }
        # robot touch sensors:
        if self.touch:
            touch_obs = self._get_touch_obs().ravel()
            observation_dict["touch"] = touch_obs
        # robot vision:
        if self.vision:
            vision_obs = self._get_vision_obs()
            for sensor in vision_obs:
                observation_dict[sensor] = vision_obs[sensor]
        # vestibular
        if self.vestibular:
            vestibular_obs = self._get_vestibular_obs()
            observation_dict["vestibular"] = vestibular_obs

        if self.goals_in_observation:
            achieved_goal = self._get_achieved_goal()
            observation_dict["achieved_goal"] = copy.deepcopy(achieved_goal)
            observation_dict["desired_goal"] = copy.deepcopy(self.goal)

        return observation_dict

    def _set_action(self, action):
        """ Set the control inputs for the next step.

        Control values are clipped to the control range limits defined the MuJoCo xmls and normalized to be even in
        both directions, i.e. an input of 0 corresponds to the center of the control range, rather than the default or
        neutral control position. The control ranges for the MIMo xmls are set up to be symmetrical, such that an input
        of 0 corresponds to no motor torque.

        Args:
            action (numpy.ndarray): A numpy array with control values.
        """
        action = np.clip(action, self.action_space.low, self.action_space.high)
        self.sim.data.ctrl[self.mimo_actuators] = action

    def swap_facial_expression(self, emotion):
        """ Changes MIMos facial texture.

        Valid emotion names are in :attr:`.facial_expression`, which links readable emotion names to their associated
        texture ids

        Args:
            emotion (str): A valid emotion name.
        """
        assert emotion in self.facial_expressions, "{} is not a valid facial expression!".format(emotion)
        new_tex_id = self.facial_expressions[emotion]
        self.sim.model.mat_texid[self._head_material_id] = new_tex_id

    def _is_success(self, achieved_goal, desired_goal):
        """ Indicates whether or not the achieved goal successfully achieved the desired goal.

        Args:
            achieved_goal (object): The goal that was achieved during execution.
            desired_goal (object): The desired goal that we asked the agent to attempt to achieve.

        Returns:
            bool: If we successfully reached the desired goal state.

        """
        raise NotImplementedError

    def _is_failure(self, achieved_goal, desired_goal):
        """Indicates that we reached a failure state.

        Args:
            achieved_goal (object): The goal that was achieved during execution.
            desired_goal (object): The desired goal that we asked the agent to attempt to achieve.

        Returns:
            bool: If we reached an unrecoverable failure state.
        """
        raise NotImplementedError

    def _is_done(self, achieved_goal, desired_goal, info):
        """ This function should return `True` if we have reached a success or failure state.

        By default this function always returns `False`. If :attr:`.done_active` is set to `True`, ignores both goal
        parameters and instead returns `True` if either :meth:`._is_success` or :meth:`._is_failure` return True.
        The goal parameters are there to allow this class to be more easily overridden by subclasses, should this be
        required.

        Args:
            achieved_goal (object): The goal that was achieved during execution.
            desired_goal (object): The desired goal that we asked the agent to attempt to achieve.
            info (dict): An info dictionary with additional information.

        Return:
            bool: Whether the current episode is done.

        """
        return self.done_active and (info["is_success"] or info["is_failure"])

    def _sample_goal(self):
        """ Should sample a new goal and return it.

        Returns:
            object: The desired end state.
        """
        raise NotImplementedError

    def _get_achieved_goal(self):
        """ Should return the goal that was achieved during the simulation.

        Returns:
            object: The achieved end state.
        """
        raise NotImplementedError

    def compute_reward(self, achieved_goal, desired_goal, info):
        """Compute the step reward.

        This externalizes the reward function and makes it dependent on a desired goal and the one that was achieved.
        If you wish to include additional rewards that are independent of the goal, you can include the necessary values
        to derive it in 'info' and compute it accordingly.

        Args:
            achieved_goal (object): the goal that was achieved during execution
            desired_goal (object): the desired goal that we asked the agent to attempt to achieve
            info (dict): an info dictionary with additional information

        Returns:
            float: The reward that corresponds to the provided achieved goal w.r.t. to the desired
            goal. Note that the following should always hold true:

                ob, reward, done, info = env.step()
                assert reward == env.compute_reward(ob['achieved_goal'], ob['desired_goal'], info)
        """
        raise NotImplementedError

    # ====================== gym rendering =======================================================

<<<<<<< HEAD
    def _get_viewer(self, mode: str):
        """ Handles render contexts.

        Args:
            mode: One of 'human' or 'rgb_array'. If 'rgb_array' an offscreen render context is used, otherwise we render
=======
    def _get_viewer(self, mode):
        """ Handles render contexts.

        Args:
            mode (str): One of "human" or "rgb_array". If "rgb_array" an offscreen render context is used, otherwise we render
>>>>>>> d0548923
            to an interactive viewer window.

        """
        self.viewer = self._viewers.get(mode)
        if self.viewer is None:
            if mode == "human":
                self.viewer = mujoco_py.MjViewer(self.sim)
            elif mode == "rgb_array":
                if sys.platform != "darwin":
                    self.offscreen_context = mujoco_py.GlfwContext(offscreen=True)
                else:
                    self.offscreen_context = self._get_viewer('rgb_array').opengl_context
                self.viewer = mujoco_py.MjRenderContextOffscreen(self.sim, device_id=-1)
            self._viewer_setup()
            self._viewers[mode] = self.viewer
        return self.viewer

    def _swap_context(self, window):
        """ Swaps the current render context to 'window'

        Args:
            window: The new render context.
        """
        glfw.make_context_current(window)

    def close(self):
<<<<<<< HEAD
=======
        """ Removes all references to render contexts, etc..."""
>>>>>>> d0548923
        if self.viewer is not None:
            # self.viewer.finish()
            self.viewer = None
            self._viewers = {}
            self.offscreen_context = None

<<<<<<< HEAD
    def render(self, mode="human", width=DEFAULT_SIZE, height=DEFAULT_SIZE, camera_name: str = None, camera_id: int = None):
        """ General rendering function for cameras or interactive environment.

        Two modes: 'human' and 'rgb_array'. human renders an interactive window, while rgb array renders an image to an array
        Parameters determine the size of the rendered image.
        With mode 'rgb_array' we can also specify a camera by either name or id and then this camera is rendered to an image.

        RGB mode:
        The vertical field of view is defined in the scene xml, with the horizontal field of view determined
        by the rendering resolution.

        Args:
            width: The width of the output image
            height: The height of the output image
            camera_name: The name of the camera that will be used for rendering.

        Returns:
            A numpy array with the containing the output image.
        """
        self._render_callback()

        assert camera_name is None or camera_id is None, "only one of camera_name or camera_id can be supplied"
=======
    def render(self, mode="human", width=DEFAULT_SIZE, height=DEFAULT_SIZE, camera_name=None, camera_id=None):
        """ General rendering function for cameras or interactive environment.

        There are two modes, 'human' and 'rgb_array'. In 'human' we render to an interactive window, ignoring all other
        parameters. Width and size are determined by the size of the window (which can be resized).
        In mode 'rgb_array' we return the rendered image as a numpy array. The size of the image is determined by the
        `width` and `height` parameters. A specific camera can be rendered by providing either its name or its ID. By
        default the standard Mujoco free cam is used. The vertical field of view for each camera is defined in the
        scene xml, with the horizontal field of view determined by the rendering resolution.

        Args:
            mode (str): One of either 'human' or 'rgb_array'.
            width (int): The width of the output image
            height (int): The height of the output image
            camera_name (str): The name of the camera that will be rendered. Default None.
            camera_id (int): The ID of the camera that will be rendered. Default None.

        Returns:
            A numpy array with the output image or None if mode is 'human'.
        """
        self._render_callback()

        assert camera_name is None or camera_id is None, "Only one of camera_name or camera_id can be supplied!"
>>>>>>> d0548923
        if camera_name is not None:
            camera_id = self.sim.model.camera_name2id(camera_name)

        # Make sure viewers and contexts are setup before we try to swap to/from nonexisting contexts
        self._get_viewer(mode)

        if mode == "rgb_array":
            # Swap to offscreen context if necessary
            if self._current_mode != "rgb_array":
                self._swap_context(self.offscreen_context.window)
            self._current_mode = "rgb_array"

            self._get_viewer(mode).render(width, height, camera_id)
            data = self._get_viewer(mode).read_pixels(width, height, depth=False)
            # original image is upside-down, so flip it
            return data[::-1, :, :]

        elif mode == "human":
            # Swap to onscreen context if necessary
            if self._current_mode != "human":
                self._swap_context(self.sim._render_context_window.window)
            self._current_mode = "human"
            self._get_viewer(mode).render()

    def _viewer_setup(self):
        """Initial configuration of the viewer. Can be used to set the camera position,
        for example.
        """
        pass<|MERGE_RESOLUTION|>--- conflicted
+++ resolved
@@ -4,8 +4,6 @@
 are provided as well.
 """
 import os
-import sys
-import glfw
 import numpy as np
 import mujoco_py
 import copy
@@ -717,19 +715,11 @@
 
     # ====================== gym rendering =======================================================
 
-<<<<<<< HEAD
-    def _get_viewer(self, mode: str):
-        """ Handles render contexts.
-
-        Args:
-            mode: One of 'human' or 'rgb_array'. If 'rgb_array' an offscreen render context is used, otherwise we render
-=======
     def _get_viewer(self, mode):
         """ Handles render contexts.
 
         Args:
             mode (str): One of "human" or "rgb_array". If "rgb_array" an offscreen render context is used, otherwise we render
->>>>>>> d0548923
             to an interactive viewer window.
 
         """
@@ -756,40 +746,13 @@
         glfw.make_context_current(window)
 
     def close(self):
-<<<<<<< HEAD
-=======
         """ Removes all references to render contexts, etc..."""
->>>>>>> d0548923
         if self.viewer is not None:
             # self.viewer.finish()
             self.viewer = None
             self._viewers = {}
             self.offscreen_context = None
 
-<<<<<<< HEAD
-    def render(self, mode="human", width=DEFAULT_SIZE, height=DEFAULT_SIZE, camera_name: str = None, camera_id: int = None):
-        """ General rendering function for cameras or interactive environment.
-
-        Two modes: 'human' and 'rgb_array'. human renders an interactive window, while rgb array renders an image to an array
-        Parameters determine the size of the rendered image.
-        With mode 'rgb_array' we can also specify a camera by either name or id and then this camera is rendered to an image.
-
-        RGB mode:
-        The vertical field of view is defined in the scene xml, with the horizontal field of view determined
-        by the rendering resolution.
-
-        Args:
-            width: The width of the output image
-            height: The height of the output image
-            camera_name: The name of the camera that will be used for rendering.
-
-        Returns:
-            A numpy array with the containing the output image.
-        """
-        self._render_callback()
-
-        assert camera_name is None or camera_id is None, "only one of camera_name or camera_id can be supplied"
-=======
     def render(self, mode="human", width=DEFAULT_SIZE, height=DEFAULT_SIZE, camera_name=None, camera_id=None):
         """ General rendering function for cameras or interactive environment.
 
@@ -813,7 +776,6 @@
         self._render_callback()
 
         assert camera_name is None or camera_id is None, "Only one of camera_name or camera_id can be supplied!"
->>>>>>> d0548923
         if camera_name is not None:
             camera_id = self.sim.model.camera_name2id(camera_name)
 
